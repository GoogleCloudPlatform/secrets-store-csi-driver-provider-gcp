apiVersion: apps/v1
kind: DaemonSet
metadata:
  name: {{ include "secrets-store-csi-driver-provider-gcp.daemonSetName" . }}
  namespace: kube-system
  labels:
    {{- include "secrets-store-csi-driver-provider-gcp.labels" . | nindent 4 }}
spec:
  updateStrategy:
    type: RollingUpdate
  selector:
    matchLabels:
      {{- include "secrets-store-csi-driver-provider-gcp.selectorLabels" . | nindent 6 }}
  template:
    metadata:
      {{- with .Values.podAnnotations }}
      annotations:
        {{- toYaml . | nindent 8 }}
      {{- end }}
      labels:
        {{- include "secrets-store-csi-driver-provider-gcp.selectorLabels" . | nindent 8 }}
    spec:
      serviceAccountName: {{ include "secrets-store-csi-driver-provider-gcp.serviceAccountName" . }}
      hostNetwork: false
      hostPID: false
      hostIPC: false
      {{- if .Values.priorityClassName }}
      priorityClassName: {{ .Values.priorityClassName }}
      {{- end }}
      containers:
        - name: provider
          image: "{{ .Values.image.repository }}@{{ .Values.image.hash }}"
          imagePullPolicy: {{ .Values.image.pullPolicy }}
          securityContext:
<<<<<<< HEAD
            runAsNonRoot: true
=======
            seccompProfile:
              type: RuntimeDefault
>>>>>>> 29268f96
            readOnlyRootFilesystem: true
          resources:
            {{- toYaml .Values.resources | nindent 12 }}
          env:
            - name: TARGET_DIR
              value: "/etc/kubernetes/secrets-store-csi-providers"
          volumeMounts:
            - mountPath: "/etc/kubernetes/secrets-store-csi-providers"
              name: providervol
              mountPropagation: None
              readOnly: false
          livenessProbe:
            failureThreshold: 3
            httpGet:
              path: /live
              port: 8095
            initialDelaySeconds: 5
            timeoutSeconds: 10
            periodSeconds: 30
      volumes:
        - name: providervol
          hostPath:
            path: /etc/kubernetes/secrets-store-csi-providers
      {{- with .Values.nodeSelector }}
      nodeSelector:
        {{- toYaml . | nindent 8 }}
      {{- end }}
      {{- with .Values.affinity }}
      affinity:
        {{- toYaml . | nindent 8 }}
      {{- end }}
      {{- with .Values.tolerations }}
      tolerations:
        {{- toYaml . | nindent 8 }}
      {{- end }}<|MERGE_RESOLUTION|>--- conflicted
+++ resolved
@@ -32,12 +32,9 @@
           image: "{{ .Values.image.repository }}@{{ .Values.image.hash }}"
           imagePullPolicy: {{ .Values.image.pullPolicy }}
           securityContext:
-<<<<<<< HEAD
             runAsNonRoot: true
-=======
             seccompProfile:
               type: RuntimeDefault
->>>>>>> 29268f96
             readOnlyRootFilesystem: true
           resources:
             {{- toYaml .Values.resources | nindent 12 }}
