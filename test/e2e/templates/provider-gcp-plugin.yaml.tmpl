--- conflicted
+++ resolved
@@ -77,12 +77,9 @@
           - "-v=5"
           imagePullPolicy: Always
           securityContext:
-<<<<<<< HEAD
             runAsNonRoot: true
-=======
             seccompProfile:
               type: RuntimeDefault
->>>>>>> 29268f96
             readOnlyRootFilesystem: true
           resources:
             requests:
