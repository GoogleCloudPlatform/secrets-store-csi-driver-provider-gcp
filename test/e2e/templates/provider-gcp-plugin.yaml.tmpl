# Copyright 2020 Google LLC
#
# Licensed under the Apache License, Version 2.0 (the "License");
# you may not use this file except in compliance with the License.
# You may obtain a copy of the License at
#
#      http://www.apache.org/licenses/LICENSE-2.0
#
# Unless required by applicable law or agreed to in writing, software
# distributed under the License is distributed on an "AS IS" BASIS,
# WITHOUT WARRANTIES OR CONDITIONS OF ANY KIND, either express or implied.
# See the License for the specific language governing permissions and
# limitations under the License.
apiVersion: v1
kind: ServiceAccount
metadata:
  name: secrets-store-csi-driver-provider-gcp
  namespace: kube-system
---
apiVersion: rbac.authorization.k8s.io/v1
kind: ClusterRoleBinding
metadata:
  name: secrets-store-csi-driver-provider-gcp-rolebinding
roleRef:
  apiGroup: rbac.authorization.k8s.io
  kind: ClusterRole
  name: secrets-store-csi-driver-provider-gcp-role
subjects:
- kind: ServiceAccount
  name: secrets-store-csi-driver-provider-gcp
  namespace: kube-system
---
apiVersion: rbac.authorization.k8s.io/v1
kind: ClusterRole
metadata:
  name: secrets-store-csi-driver-provider-gcp-role
rules:
- apiGroups:
  - ""
  resources:
  - serviceaccounts/token
  verbs:
  - create
- apiGroups:
  - ""
  resources:
  - serviceaccounts
  verbs:
  - get
---
apiVersion: apps/v1
kind: DaemonSet
metadata:
  labels:
    app: csi-secrets-store-provider-gcp
  name: csi-secrets-store-provider-gcp
  namespace: kube-system
spec:
  updateStrategy:
    type: RollingUpdate
  selector:
    matchLabels:
      app: csi-secrets-store-provider-gcp
  template:
    metadata:
      labels:
        app: csi-secrets-store-provider-gcp
    spec:
      serviceAccountName: secrets-store-csi-driver-provider-gcp
      hostNetwork: false
      hostPID: false
      hostIPC: false
      containers:
        - name: provider
          image: gcr.io/$PROJECT_ID/secrets-store-csi-driver-provider-gcp:$GCP_PROVIDER_SHA
          args:
          - "-v=5"
          imagePullPolicy: Always
          securityContext:
<<<<<<< HEAD
            seccompProfile:
              type: RuntimeDefault
=======
            readOnlyRootFilesystem: true
>>>>>>> 5b849bc0
          resources:
            requests:
              cpu: 50m
              memory: 100Mi
            limits:
              cpu: 50m
              memory: 100Mi
          env:
            - name: TARGET_DIR
              value: "/etc/kubernetes/secrets-store-csi-providers"
          volumeMounts:
            - mountPath: "/etc/kubernetes/secrets-store-csi-providers"
              name: providervol
<<<<<<< HEAD
              mountPropagation: None
=======
              readOnly: false
>>>>>>> 5b849bc0
          livenessProbe:
            failureThreshold: 3
            httpGet:
              path: /live
              port: 8095
            initialDelaySeconds: 5
            timeoutSeconds: 10
            periodSeconds: 30
      volumes:
        - name: providervol
          hostPath:
              path: /etc/kubernetes/secrets-store-csi-providers
      nodeSelector:
        kubernetes.io/os: linux<|MERGE_RESOLUTION|>--- conflicted
+++ resolved
@@ -77,12 +77,9 @@
           - "-v=5"
           imagePullPolicy: Always
           securityContext:
-<<<<<<< HEAD
             seccompProfile:
               type: RuntimeDefault
-=======
             readOnlyRootFilesystem: true
->>>>>>> 5b849bc0
           resources:
             requests:
               cpu: 50m
@@ -96,11 +93,8 @@
           volumeMounts:
             - mountPath: "/etc/kubernetes/secrets-store-csi-providers"
               name: providervol
-<<<<<<< HEAD
               mountPropagation: None
-=======
               readOnly: false
->>>>>>> 5b849bc0
           livenessProbe:
             failureThreshold: 3
             httpGet:
