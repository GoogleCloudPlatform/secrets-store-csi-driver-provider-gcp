--- conflicted
+++ resolved
@@ -75,10 +75,7 @@
         - name: provider
           image: us-docker.pkg.dev/secretmanager-csi/secrets-store-csi-driver-provider-gcp/plugin@sha256:af3dde5fca31b17599d71cd5ec63b52289a1efcee26d0fa4205e9da39a5f53f4
           securityContext:
-<<<<<<< HEAD
             runAsNonRoot: true
-=======
->>>>>>> 29268f96
             runAsUser: 1000
             runAsGroup: 1000
             allowPrivilegeEscalation: false
