package server

import (
	"context"
	"fmt"

	secretmanager "cloud.google.com/go/secretmanager/apiv1"
	"cloud.google.com/go/secretmanager/apiv1/secretmanagerpb"
	"github.com/GoogleCloudPlatform/secrets-store-csi-driver-provider-gcp/csrmetrics"
	"github.com/GoogleCloudPlatform/secrets-store-csi-driver-provider-gcp/util"
	"github.com/googleapis/gax-go/v2"
	"google.golang.org/grpc/status"
)

func (r *resourceFetcher) FetchSecrets(ctx context.Context, authOption *gax.CallOption, smClient *secretmanager.Client, resultChan chan<- *Resource) {
	smMetricRecorder := csrmetrics.OutboundRPCStartRecorder(r.MetricName)
	request := &secretmanagerpb.AccessSecretVersionRequest{
		Name: r.ResourceURI,
	}
	response, err := smClient.AccessSecretVersion(ctx, request, *authOption)

	if err != nil {
		if e, ok := status.FromError(err); ok {
			smMetricRecorder(csrmetrics.OutboundRPCStatus(e.Code().String()))
		} else {
			// TODO: Keeping the same current implementation ->
			// But should we keep the status as okay when we have encountered an error?
			// In my opininon we should throw a default 500 error (rare case)
			smMetricRecorder(csrmetrics.OutboundRPCStatusOK)
		}
		resultChan <- getErrorResource(r.ResourceURI, r.FileName, r.Path, err)
		return
	}
	// Both simultaneously can't be populated.
	if len(r.ExtractJSONKey) > 0 && len(r.ExtractYAMLKey) > 0 {
		resultChan <- getErrorResource(
			r.ResourceURI,
			r.FileName,
			r.Path,
			fmt.Errorf(r.ResourceURI, "both ExtractJSONKey and ExtractYAMLKey can't be simultaneously non empty strings"),
		)
	} else if len(r.ExtractJSONKey) > 0 { // ExtractJSONKey populated
		content, err := util.ExtractContentUsingJSONKey(response.Payload.Data, r.ExtractJSONKey)
		if err != nil {
			resultChan <- getErrorResource(r.ResourceURI, r.FileName, r.Path, err)
			return
		}
		resultChan <- &Resource{
			ID:       r.ResourceURI,
			FileName: r.FileName,
			Path:     r.Path,
			Version:  response.GetName(),
			Payload:  content,
			Err:      nil,
		}
<<<<<<< HEAD
		return
	}
	resultChan <- &Resource{
		ID:       r.ResourceURI,
		FileName: r.FileName,
		Path:     r.Path,
		Version:  response.GetName(),
		Payload:  response.Payload.Data,
		Err:      nil,
=======
	} else if len(r.ExtractYAMLKey) > 0 { // ExtractJSONKey populated
		content, err := util.ExtractContentUsingYAMLKey(response.Payload.Data, r.ExtractYAMLKey)
		if err != nil {
			resultChan <- getErrorResource(r.ResourceURI, r.FileName, r.Path, err)
			return
		}
		resultChan <- &Resource{
			ID:       r.ResourceURI,
			FileName: r.FileName,
			Version:  response.GetName(),
			Payload:  content,
			Err:      nil,
		}
	} else {
		resultChan <- &Resource{
			ID:       r.ResourceURI,
			FileName: r.FileName,
			Path:     r.Path,
			Version:  response.GetName(),
			Payload:  response.Payload.Data,
			Err:      nil,
		}
>>>>>>> eb61e872
	}
}<|MERGE_RESOLUTION|>--- conflicted
+++ resolved
@@ -39,6 +39,7 @@
 			r.Path,
 			fmt.Errorf(r.ResourceURI, "both ExtractJSONKey and ExtractYAMLKey can't be simultaneously non empty strings"),
 		)
+		return
 	} else if len(r.ExtractJSONKey) > 0 { // ExtractJSONKey populated
 		content, err := util.ExtractContentUsingJSONKey(response.Payload.Data, r.ExtractJSONKey)
 		if err != nil {
@@ -53,17 +54,6 @@
 			Payload:  content,
 			Err:      nil,
 		}
-<<<<<<< HEAD
-		return
-	}
-	resultChan <- &Resource{
-		ID:       r.ResourceURI,
-		FileName: r.FileName,
-		Path:     r.Path,
-		Version:  response.GetName(),
-		Payload:  response.Payload.Data,
-		Err:      nil,
-=======
 	} else if len(r.ExtractYAMLKey) > 0 { // ExtractJSONKey populated
 		content, err := util.ExtractContentUsingYAMLKey(response.Payload.Data, r.ExtractYAMLKey)
 		if err != nil {
@@ -73,6 +63,7 @@
 		resultChan <- &Resource{
 			ID:       r.ResourceURI,
 			FileName: r.FileName,
+			Path:     r.Path,
 			Version:  response.GetName(),
 			Payload:  content,
 			Err:      nil,
@@ -86,6 +77,5 @@
 			Payload:  response.Payload.Data,
 			Err:      nil,
 		}
->>>>>>> eb61e872
 	}
 }