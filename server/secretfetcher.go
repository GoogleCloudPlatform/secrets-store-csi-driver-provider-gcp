--- conflicted
+++ resolved
@@ -41,12 +41,8 @@
 			fmt.Errorf(r.ResourceURI, "both ExtractJSONKey and ExtractYAMLKey can't be simultaneously non empty strings"),
 		)
 		return
-<<<<<<< HEAD
-	} else if len(r.ExtractJSONKey) > 0 { // ExtractJSONKey populated
-=======
 	}
 	if len(r.ExtractJSONKey) > 0 { // ExtractJSONKey populated
->>>>>>> 870182aa
 		content, err := util.ExtractContentUsingJSONKey(response.Payload.Data, r.ExtractJSONKey)
 		if err != nil {
 			resultChan <- getErrorResource(r.ResourceURI, r.FileName, r.Path, err)
