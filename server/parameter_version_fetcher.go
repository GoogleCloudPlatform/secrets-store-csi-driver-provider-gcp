package server

import (
	"context"
	"fmt"

	parametermanager "cloud.google.com/go/parametermanager/apiv1"
	"cloud.google.com/go/parametermanager/apiv1/parametermanagerpb"
	"github.com/GoogleCloudPlatform/secrets-store-csi-driver-provider-gcp/csrmetrics"
	"github.com/GoogleCloudPlatform/secrets-store-csi-driver-provider-gcp/util"
	"github.com/googleapis/gax-go/v2"
	"google.golang.org/grpc/status"
)

// This method calls the RenderAPI of parameter manager and stores the result in
// Resource chan where we store the resourceID and payload (also error if any)
func (r *resourceFetcher) FetchParameterVersions(ctx context.Context, authOption *gax.CallOption, pmClient *parametermanager.Client, resultChan chan<- *Resource) {
	pmMetricRecorder := csrmetrics.OutboundRPCStartRecorder(r.MetricName)
	request := &parametermanagerpb.RenderParameterVersionRequest{
		Name: r.ResourceURI,
	}
	response, err := pmClient.RenderParameterVersion(ctx, request, *authOption)
	fmt.Printf("\n\nRequest is %v\n\n", request)
	fmt.Printf("\n\nResponse is %v\n\n", response)
	fmt.Printf("\n\nError is %v\n\n", err)
	if err != nil {
		if e, ok := status.FromError(err); ok {
			pmMetricRecorder(csrmetrics.OutboundRPCStatus(e.Code().String()))
		} else {
			// TODO: Keeping the same current implementation ->
			// But should we keep the status as okay when we have encountered an error?
			// In my opininon we should throw a default 500 error (rare case)
			pmMetricRecorder(csrmetrics.OutboundRPCStatusOK)
		}
		resultChan <- getErrorResource(r.ResourceURI, r.FileName, r.Path, err)
		return
	}
	pmMetricRecorder(csrmetrics.OutboundRPCStatusOK)
	// Both simultaneously can't be populated.
	if len(r.ExtractJSONKey) > 0 && len(r.ExtractYAMLKey) > 0 {
		resultChan <- getErrorResource(
			r.ResourceURI,
			r.FileName,
			r.Path,
			fmt.Errorf("both ExtractJSONKey and ExtractYAMLKey can't be simultaneously non empty strings"),
		)
		return
<<<<<<< HEAD
	} else if len(r.ExtractJSONKey) > 0 { // ExtractJSONKey populated
=======
	}
	if len(r.ExtractJSONKey) > 0 { // ExtractJSONKey populated
>>>>>>> 870182aa
		content, err := util.ExtractContentUsingJSONKey(response.RenderedPayload, r.ExtractJSONKey)
		if err != nil {
			resultChan <- getErrorResource(r.ResourceURI, r.FileName, r.Path, err)
			return
		}
		resultChan <- &Resource{
			ID:       r.ResourceURI,
			FileName: r.FileName,
			Path:     r.Path,
			Version:  response.GetParameterVersion(),
			Payload:  content,
			Err:      nil,
		}
		return
	}
	if len(r.ExtractYAMLKey) > 0 { // ExtractYAMLKey populated
		content, err := util.ExtractContentUsingYAMLKey(response.RenderedPayload, r.ExtractYAMLKey)
		if err != nil {
			resultChan <- getErrorResource(r.ResourceURI, r.FileName, r.Path, err)
			return
		}
		resultChan <- &Resource{
			ID:       r.ResourceURI,
			FileName: r.FileName,
			Path:     r.Path,
			Version:  response.GetParameterVersion(),
			Payload:  content,
			Err:      nil,
		}
		return
	}
	resultChan <- &Resource{
		ID:       r.ResourceURI,
		FileName: r.FileName,
		Path:     r.Path,
		Version:  response.GetParameterVersion(),
		Payload:  response.RenderedPayload,
		Err:      nil,
	}
}<|MERGE_RESOLUTION|>--- conflicted
+++ resolved
@@ -45,12 +45,8 @@
 			fmt.Errorf("both ExtractJSONKey and ExtractYAMLKey can't be simultaneously non empty strings"),
 		)
 		return
-<<<<<<< HEAD
-	} else if len(r.ExtractJSONKey) > 0 { // ExtractJSONKey populated
-=======
 	}
 	if len(r.ExtractJSONKey) > 0 { // ExtractJSONKey populated
->>>>>>> 870182aa
 		content, err := util.ExtractContentUsingJSONKey(response.RenderedPayload, r.ExtractJSONKey)
 		if err != nil {
 			resultChan <- getErrorResource(r.ResourceURI, r.FileName, r.Path, err)
