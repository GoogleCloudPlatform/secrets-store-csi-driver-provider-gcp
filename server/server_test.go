--- conflicted
+++ resolved
@@ -1,3 +1,4 @@
+// Copyright 2025 Google LLC
 // Copyright 2025 Google LLC
 //
 // Licensed under the Apache License, Version 2.0 (the "License");
@@ -16,11 +17,9 @@
 
 import (
 	"context"
-<<<<<<< HEAD
+	"fmt"
 	"encoding/base64"
 	"encoding/json"
-=======
->>>>>>> 21723898
 	"fmt"
 	"net"
 	"strings"
@@ -39,6 +38,8 @@
 
 	parametermanager "cloud.google.com/go/parametermanager/apiv1"
 	"cloud.google.com/go/parametermanager/apiv1/parametermanagerpb"
+	parametermanager "cloud.google.com/go/parametermanager/apiv1"
+	"cloud.google.com/go/parametermanager/apiv1/parametermanagerpb"
 	secretmanager "cloud.google.com/go/secretmanager/apiv1"
 	"cloud.google.com/go/secretmanager/apiv1/secretmanagerpb"
 )
@@ -47,9 +48,15 @@
 const globalParameterVersion = "projects/project/locations/global/parameters/parameterIdGlobal/versions/versionId"
 const globalParameterVersion2 = "projects/project/locations/global/parameters/parameterIdGlobal/versions/versionId2"
 
+const regionalParameterVersion = "projects/project/locations/us-central1/parameters/parameterIdRegional/versions/versionId"
+const globalParameterVersion = "projects/project/locations/global/parameters/parameterIdGlobal/versions/versionId"
+const globalParameterVersion2 = "projects/project/locations/global/parameters/parameterIdGlobal/versions/versionId2"
+
 func TestHandleMountEvent(t *testing.T) {
 	parameterManagerFileMode := int32(0500) // decimal 320
 	secretFileMode := int32(0600)           // decimal 384
+	parameterManagerFileMode := int32(0500) // decimal 320
+	secretFileMode := int32(0600)           // decimal 384
 
 	cfg := &config.MountConfig{
 		Secrets: []*config.Secret{
@@ -63,14 +70,11 @@
 				Mode:         &secretFileMode,
 			},
 			{
-<<<<<<< HEAD
 				ResourceName:   "projects/project/secrets/secretId/versions/latest",
 				FileName:       "good3.txt",
 				ExtractYAMLKey: "password",
 			},
 			{
-=======
->>>>>>> 21723898
 				ResourceName:   globalParameterVersion,
 				FileName:       "pm_good1.txt",
 				ExtractJSONKey: "user",
@@ -80,14 +84,11 @@
 				FileName:     "pm_good2.txt",
 				Mode:         &parameterManagerFileMode,
 			},
-<<<<<<< HEAD
 			{
 				ResourceName:   regionalParameterVersion,
 				FileName:       "pm_good3.txt",
 				ExtractYAMLKey: "password",
 			},
-=======
->>>>>>> 21723898
 		},
 		Permissions: 777,
 		PodInfo: &config.PodInfo{
@@ -107,13 +108,10 @@
 				Version: "projects/project/secrets/test/versions/2",
 			},
 			{
-<<<<<<< HEAD
 				Id:      "projects/project/secrets/secretId/versions/latest",
 				Version: "projects/project/secrets/secretId/versions/1",
 			},
 			{
-=======
->>>>>>> 21723898
 				Id:      globalParameterVersion,
 				Version: globalParameterVersion,
 			},
@@ -121,13 +119,10 @@
 				Id:      globalParameterVersion2,
 				Version: globalParameterVersion2,
 			},
-<<<<<<< HEAD
 			{
 				Id:      regionalParameterVersion,
 				Version: regionalParameterVersion,
 			},
-=======
->>>>>>> 21723898
 		},
 		Files: []*v1alpha1.File{
 			{
@@ -138,17 +133,15 @@
 			{
 				Path:     "good2.txt",
 				Mode:     384, // octal 0600 as 6*64 = 384
+				Mode:     384, // octal 0600 as 6*64 = 384
 				Contents: []byte("My Secret"),
 			},
 			{
-<<<<<<< HEAD
 				Path:     "good3.txt",
 				Mode:     777,
 				Contents: []byte("password@1234"),
 			},
 			{
-=======
->>>>>>> 21723898
 				Path:     "pm_good1.txt",
 				Mode:     777, // octal 0500 as 5*64 = 320
 				Contents: []byte("admin"),
@@ -158,18 +151,24 @@
 				Mode:     320, // octal 0500 as 5*64 = 320
 				Contents: []byte("user: admin\npassword: password@1234"),
 			},
-<<<<<<< HEAD
 			{
 				Path:     "pm_good3.txt",
 				Mode:     777,
 				Contents: []byte("password@1234"),
 			},
-=======
->>>>>>> 21723898
 		},
 	}
 
 	client := mock(t, &mockSecretServer{
+		accessFn: func(ctx context.Context, req *secretmanagerpb.AccessSecretVersionRequest) (*secretmanagerpb.AccessSecretVersionResponse, error) {
+			if req.Name == "projects/project/secrets/secretId/versions/latest" {
+				return &secretmanagerpb.AccessSecretVersionResponse{
+					Name: "projects/project/secrets/secretId/versions/1",
+					Payload: &secretmanagerpb.SecretPayload{
+						Data: []byte("password: password@1234"),
+					},
+				}, nil
+			}
 		accessFn: func(ctx context.Context, req *secretmanagerpb.AccessSecretVersionRequest) (*secretmanagerpb.AccessSecretVersionResponse, error) {
 			if req.Name == "projects/project/secrets/secretId/versions/latest" {
 				return &secretmanagerpb.AccessSecretVersionResponse{
@@ -204,7 +203,6 @@
 			}, nil
 		},
 	})
-<<<<<<< HEAD
 
 	regionalPmClient := mockParameterManagerClient(t, &mockParameterManagerServer{
 		renderFn: func(ctx context.Context, _ *parametermanagerpb.RenderParameterVersionRequest) (*parametermanagerpb.RenderParameterVersionResponse, error) {
@@ -216,7 +214,34 @@
 		},
 	})
 
-=======
+	regionalSmClients := make(map[string]*secretmanager.Client)
+	regionalPmClients := make(map[string]*parametermanager.Client)
+	regionalPmClients["us-central1"] = regionalPmClient
+
+	server := &Server{
+		SecretClient:                    client,
+		ParameterManagerClient:          pmClient,
+		RegionalSecretClients:           regionalSmClients,
+		ServerClientOptions:             []option.ClientOption{},
+		RegionalParameterManagerClients: regionalPmClients,
+	}
+	got, err := handleMountEvent(context.Background(), NewFakeCreds(), cfg, server)
+	pmClient := mockParameterManagerClient(t, &mockParameterManagerServer{
+		renderFn: func(ctx context.Context, req *parametermanagerpb.RenderParameterVersionRequest) (*parametermanagerpb.RenderParameterVersionResponse, error) {
+			if req.Name == globalParameterVersion {
+				data := []byte("{\"user\":\"admin\", \"password\":\"password@1234\"}")
+				return &parametermanagerpb.RenderParameterVersionResponse{
+					ParameterVersion: globalParameterVersion,
+					RenderedPayload:  data,
+				}, nil
+			}
+			data := []byte("user: admin\npassword: password@1234")
+			return &parametermanagerpb.RenderParameterVersionResponse{
+				ParameterVersion: globalParameterVersion2,
+				RenderedPayload:  data,
+			}, nil
+		},
+	})
 
 	regionalPmClient := mockParameterManagerClient(t, &mockParameterManagerServer{
 		renderFn: func(ctx context.Context, _ *parametermanagerpb.RenderParameterVersionRequest) (*parametermanagerpb.RenderParameterVersionResponse, error) {
@@ -228,7 +253,6 @@
 		},
 	})
 
->>>>>>> 21723898
 	regionalSmClients := make(map[string]*secretmanager.Client)
 	regionalPmClients := make(map[string]*parametermanager.Client)
 	regionalPmClients["us-central1"] = regionalPmClient
@@ -249,7 +273,6 @@
 	}
 }
 
-<<<<<<< HEAD
 func TestHandleMountBothSMKeyJSONYAMLKeyProvided(t *testing.T) {
 	cfg := &config.MountConfig{
 		Secrets: []*config.Secret{
@@ -339,8 +362,6 @@
 	}
 }
 
-=======
->>>>>>> 21723898
 // Even 1 error results in error in mounting
 func TestHandleMountEventSMErrorPMVersionOK(t *testing.T) {
 	cfg := &config.MountConfig{
@@ -348,6 +369,10 @@
 			{
 				ResourceName: "projects/project/secrets/test/versions/latest",
 				FileName:     "good1.txt",
+			},
+			{
+				ResourceName: globalParameterVersion,
+				FileName:     "pm_good1.txt",
 			},
 			{
 				ResourceName: globalParameterVersion,
@@ -388,7 +413,6 @@
 		ServerClientOptions:             []option.ClientOption{},
 	}
 	_, got := handleMountEvent(context.Background(), NewFakeCreds(), cfg, server)
-<<<<<<< HEAD
 	if !strings.Contains(got.Error(), "Internal") {
 		t.Errorf("handleMountEvent() got err = %v, want err = nil", got)
 	}
@@ -442,68 +466,10 @@
 	}
 	_, got := handleMountEvent(context.Background(), NewFakeCreds(), cfg, server)
 	if !strings.Contains(got.Error(), "Internal") {
-=======
-	if !strings.Contains(got.Error(), "FailedPrecondition") {
->>>>>>> 21723898
-		t.Errorf("handleMountEvent() got err = %v, want err = nil", got)
-	}
-}
-
-<<<<<<< HEAD
-=======
-func TestHandleMountEventPMErrorSMVersionOK(t *testing.T) {
-	cfg := &config.MountConfig{
-		Secrets: []*config.Secret{
-			{
-				ResourceName: "projects/project/secrets/test/versions/latest",
-				FileName:     "good1.txt",
-			},
-			{
-				ResourceName: globalParameterVersion,
-				FileName:     "pm_good1.txt",
-			},
-		},
-		Permissions: 777,
-		PodInfo: &config.PodInfo{
-			Namespace: "default",
-			Name:      "test-pod",
-		},
-	}
-
-	client := mock(t, &mockSecretServer{
-		accessFn: func(ctx context.Context, _ *secretmanagerpb.AccessSecretVersionRequest) (*secretmanagerpb.AccessSecretVersionResponse, error) {
-			return &secretmanagerpb.AccessSecretVersionResponse{
-				Name: "projects/project/secrets/test/versions/2",
-				Payload: &secretmanagerpb.SecretPayload{
-					Data: []byte("My Secret"),
-				},
-			}, nil
-		},
-	})
-
-	pmClient := mockParameterManagerClient(t, &mockParameterManagerServer{
-		renderFn: func(ctx context.Context, _ *parametermanagerpb.RenderParameterVersionRequest) (*parametermanagerpb.RenderParameterVersionResponse, error) {
-			return nil, status.Error(codes.FailedPrecondition, "Parameter version is disabled")
-		},
-	})
-
-	regionalSmClients := make(map[string]*secretmanager.Client)
-	regionalPmClients := make(map[string]*parametermanager.Client)
-
-	server := &Server{
-		SecretClient:                    client,
-		ParameterManagerClient:          pmClient,
-		RegionalSecretClients:           regionalSmClients,
-		RegionalParameterManagerClients: regionalPmClients,
-		ServerClientOptions:             []option.ClientOption{},
-	}
-	_, got := handleMountEvent(context.Background(), NewFakeCreds(), cfg, server)
-	if !strings.Contains(got.Error(), "FailedPrecondition") {
-		t.Errorf("handleMountEvent() got err = %v, want err = nil", got)
-	}
-}
-
->>>>>>> 21723898
+		t.Errorf("handleMountEvent() got err = %v, want err = nil", got)
+	}
+}
+
 func TestHandleMountEventsSMInvalidLocations(t *testing.T) {
 	cfg := &config.MountConfig{
 		Secrets: []*config.Secret{
@@ -532,7 +498,6 @@
 	}
 	_, got := handleMountEvent(context.Background(), NewFakeCreds(), cfg, server)
 	if !strings.Contains(got.Error(), "Invalid location") {
-<<<<<<< HEAD
 		t.Errorf("handleMountEvent() got err = %v, want err = nil", got)
 	}
 	if !strings.Contains(got.Error(), "unknown resource type") {
@@ -571,46 +536,6 @@
 		t.Errorf("handleMountEvent() got err = %v, want err = nil", got)
 	}
 	if !strings.Contains(got.Error(), "unknown resource type") {
-=======
-		t.Errorf("handleMountEvent() got err = %v, want err = nil", got)
-	}
-	if !strings.Contains(got.Error(), "unknown resource type") {
-		t.Errorf("handleMountEvent() got err = %v, want err = nil", got)
-	}
-}
-
-func TestHandleMountEventsPMInvalidLocations(t *testing.T) {
-	cfg := &config.MountConfig{
-		Secrets: []*config.Secret{
-			{
-				ResourceName: "projects/project/locations/very_very_very_very_very_very_very_very_long_location/parameters/test/versions/parameterVersionId",
-				FileName:     "pm_good1.txt",
-			},
-			{
-				ResourceName: "projects/project/locations/split/location/parameters/test/versions/latest",
-				FileName:     "good1.txt",
-			},
-		},
-		Permissions: 777,
-		PodInfo: &config.PodInfo{
-			Namespace: "default",
-			Name:      "test-pod",
-		},
-	}
-
-	client := mockParameterManagerClient(t, &mockParameterManagerServer{})
-	regionalClients := make(map[string]*parametermanager.Client)
-	server := &Server{
-		ParameterManagerClient:          client,
-		RegionalParameterManagerClients: regionalClients,
-		ServerClientOptions:             []option.ClientOption{},
-	}
-	_, got := handleMountEvent(context.Background(), NewFakeCreds(), cfg, server)
-	if !strings.Contains(got.Error(), "Invalid location") {
-		t.Errorf("handleMountEvent() got err = %v, want err = nil", got)
-	}
-	if !strings.Contains(got.Error(), "unknown resource type") {
->>>>>>> 21723898
 		t.Errorf("handleMountEvent() got err = %v, want err = nil", got)
 	}
 }
@@ -654,6 +579,7 @@
 				return nil, status.Error(codes.PermissionDenied, "User does not have permission on secret")
 			default:
 				return nil, status.Error(codes.NotFound, "Secret not found")
+				return nil, status.Error(codes.NotFound, "Secret not found")
 			}
 		},
 	})
@@ -666,7 +592,6 @@
 		ServerClientOptions:   []option.ClientOption{},
 	}
 	_, got := handleMountEvent(context.Background(), NewFakeCreds(), cfg, server)
-<<<<<<< HEAD
 	if !strings.Contains(got.Error(), "Internal") { // outermost level error
 		t.Errorf("handleMountEvent() got err = %v, want err = nil", got)
 	}
@@ -736,74 +661,6 @@
 	if !strings.Contains(got.Error(), "Internal") { // Outermost level error
 		t.Errorf("handleMountEvent() got err = %v, want err = nil", got)
 	}
-=======
->>>>>>> 21723898
-	if !strings.Contains(got.Error(), "FailedPrecondition") {
-		t.Errorf("handleMountEvent() got err = %v, want err = nil", got)
-	}
-	if !strings.Contains(got.Error(), "PermissionDenied") {
-		t.Errorf("handleMountEvent() got err = %v, want err = nil", got)
-	}
-	if !strings.Contains(got.Error(), "NotFound") {
-		t.Errorf("handleMountEvent() got err = %v, want err = nil", got)
-	}
-}
-
-func TestHandleMountEventPMMultipleErrors(t *testing.T) {
-	cfg := &config.MountConfig{
-		Secrets: []*config.Secret{
-			{
-				ResourceName: globalParameterVersion,
-				FileName:     "pm_good1.txt",
-			},
-			{
-				ResourceName: globalParameterVersion2,
-				FileName:     "pm_bad1.txt",
-			},
-			{
-				ResourceName: regionalParameterVersion,
-				FileName:     "pm_bad2.txt",
-			},
-			{
-				ResourceName: fmt.Sprintf("%s3", globalParameterVersion),
-				FileName:     "pm_bad3.txt",
-			},
-		},
-		Permissions: 777,
-		PodInfo: &config.PodInfo{
-			Namespace: "default",
-			Name:      "test-pod",
-		},
-	}
-
-	client := mockParameterManagerClient(t, &mockParameterManagerServer{
-		renderFn: func(ctx context.Context, req *parametermanagerpb.RenderParameterVersionRequest) (*parametermanagerpb.RenderParameterVersionResponse, error) {
-			switch req.Name {
-			case globalParameterVersion:
-				data := []byte("user: admin\npassword: password@1234")
-				return &parametermanagerpb.RenderParameterVersionResponse{
-					ParameterVersion: globalParameterVersion,
-					RenderedPayload:  data,
-				}, nil
-			case globalParameterVersion2:
-				return nil, status.Error(codes.FailedPrecondition, "ParameterVersion is Disabled")
-			case regionalParameterVersion:
-				return nil, status.Error(codes.PermissionDenied, "User does not have permission on secret")
-			default:
-				return nil, status.Error(codes.NotFound, "ParameterVersion not found")
-			}
-		},
-	})
-
-	regionalClients := make(map[string]*parametermanager.Client)
-	regionalClients["us-central1"] = client
-
-	server := &Server{
-		ParameterManagerClient:          client,
-		RegionalParameterManagerClients: regionalClients,
-		ServerClientOptions:             []option.ClientOption{},
-	}
-	_, got := handleMountEvent(context.Background(), NewFakeCreds(), cfg, server)
 	if !strings.Contains(got.Error(), "FailedPrecondition") {
 		t.Errorf("handleMountEvent() got err = %v, want err = nil", got)
 	}
@@ -896,6 +753,12 @@
 		ServerClientOptions:   []option.ClientOption{},
 	}
 	got, err := handleMountEvent(context.Background(), NewFakeCreds(), cfg, server)
+	server := &Server{
+		SecretClient:          client,
+		RegionalSecretClients: regionalClients,
+		ServerClientOptions:   []option.ClientOption{},
+	}
+	got, err := handleMountEvent(context.Background(), NewFakeCreds(), cfg, server)
 	if err != nil {
 		t.Errorf("handleMountEvent() got err = %v, want err = nil", err)
 	}
@@ -967,6 +830,12 @@
 		ServerClientOptions:   []option.ClientOption{},
 	}
 	got, err := handleMountEvent(context.Background(), NewFakeCreds(), cfg, server)
+	server := &Server{
+		SecretClient:          client,
+		RegionalSecretClients: regionalClients,
+		ServerClientOptions:   []option.ClientOption{},
+	}
+	got, err := handleMountEvent(context.Background(), NewFakeCreds(), cfg, server)
 	if err != nil {
 		t.Errorf("handleMountEvent() got err = %v, want err = nil", err)
 	}
@@ -1024,28 +893,16 @@
 	})
 
 	regionalClients := make(map[string]*secretmanager.Client)
-<<<<<<< HEAD
-
-=======
->>>>>>> 21723898
+
 	server := &Server{
 		SecretClient:          client,
 		RegionalSecretClients: regionalClients,
 		ServerClientOptions:   []option.ClientOption{},
 	}
-<<<<<<< HEAD
 
 	got, err := handleMountEvent(context.Background(), NewFakeCreds(), cfg, server)
 	if err != nil {
 		t.Errorf("handleMountEvent() got err = %v, want err = nil", err)
-=======
-	_, err := handleMountEvent(context.Background(), NewFakeCreds(), cfg, server)
-	if err == nil {
-		t.Errorf("expected invalid value type error, received error nil")
-	}
-	if !strings.Contains(err.Error(), "unsupported value type for key") {
-		t.Errorf("expected unsupported value type error, received %v", err)
->>>>>>> 21723898
 	}
 	compareContents(t, want, got)
 }
@@ -1109,6 +966,13 @@
 	regionalClients := make(map[string]*secretmanager.Client)
 	regionalClients["us-central1"] = regionalClient
 
+	server := &Server{
+		SecretClient:          regionalClient,
+		RegionalSecretClients: regionalClients,
+		ServerClientOptions:   []option.ClientOption{},
+	}
+
+	got, err := handleMountEvent(context.Background(), NewFakeCreds(), cfg, server)
 	server := &Server{
 		SecretClient:          regionalClient,
 		RegionalSecretClients: regionalClients,
@@ -1202,6 +1066,13 @@
 	}
 
 	got, err := handleMountEvent(context.Background(), NewFakeCreds(), cfg, server)
+	server := &Server{
+		SecretClient:          client,
+		RegionalSecretClients: regionalClients,
+		ServerClientOptions:   []option.ClientOption{},
+	}
+
+	got, err := handleMountEvent(context.Background(), NewFakeCreds(), cfg, server)
 	if err != nil {
 		t.Errorf("handleMountEvent() got err = %v, want err = nil", err)
 	}
@@ -1288,6 +1159,45 @@
 	return client
 }
 
+// mockParameterManagerClient builds a parametermanager.Client talking to a real in-memory parametermanager
+// GRPC server of the *mockParameterManagerServer.
+func mockParameterManagerClient(t testing.TB, m *mockParameterManagerServer) *parametermanager.Client {
+	t.Helper()
+	l := bufconn.Listen(1024 * 1024)
+	s := grpc.NewServer()
+	parametermanagerpb.RegisterParameterManagerServer(s, m)
+
+	go func() {
+		if err := s.Serve(l); err != nil {
+			t.Errorf("server error: %v", err)
+		}
+	}()
+
+	conn, err := grpc.NewClient("passthrough:whatever", grpc.WithContextDialer(
+		func(context.Context, string) (net.Conn, error) {
+			return l.Dial()
+		}),
+		grpc.WithTransportCredentials(insecure.NewCredentials()))
+	if err != nil {
+		t.Fatalf("failed to dial: %v", err)
+	}
+
+	client, err := parametermanager.NewClient(context.Background(), option.WithoutAuthentication(), option.WithGRPCConn(conn))
+	shutdown := func() {
+		t.Log("shutdown called")
+		conn.Close()
+		s.GracefulStop()
+		l.Close()
+	}
+	if err != nil {
+		shutdown()
+		t.Fatal(err)
+	}
+
+	t.Cleanup(shutdown)
+	return client
+}
+
 // mockSecretServer matches the secremanagerpb.SecretManagerServiceServer
 // interface and allows the AccessSecretVersion implementation to be stubbed
 // with the accessFn function.
@@ -1301,6 +1211,21 @@
 		return nil, status.Error(codes.Unimplemented, "mock does not implement accessFn")
 	}
 	return s.accessFn(ctx, req)
+}
+
+// mockParameterManagerServer matches the parametermanagerpb.ParameterManagerServiceServer
+// interface and allows the RenderParameterVersion implementation to be stubbed
+// with the renderFn function.
+type mockParameterManagerServer struct {
+	parametermanagerpb.UnimplementedParameterManagerServer
+	renderFn func(context.Context, *parametermanagerpb.RenderParameterVersionRequest) (*parametermanagerpb.RenderParameterVersionResponse, error)
+}
+
+func (pm *mockParameterManagerServer) RenderParameterVersion(ctx context.Context, req *parametermanagerpb.RenderParameterVersionRequest) (*parametermanagerpb.RenderParameterVersionResponse, error) {
+	if pm.renderFn == nil {
+		return nil, status.Error(codes.Unimplemented, "mock does not implement renderFn")
+	}
+	return pm.renderFn(ctx, req)
 }
 
 // mockParameterManagerServer matches the parametermanagerpb.ParameterManagerServiceServer
