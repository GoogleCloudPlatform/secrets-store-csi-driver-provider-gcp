--- conflicted
+++ resolved
@@ -762,25 +762,17 @@
 	}
 }
 
-<<<<<<< HEAD
 // TODO: (arpangoswami) Not throwing an error when the value is a nested JSON
 // Let me know if that needs to be changed
 // json.Marshal doesn't maintain the order of the keys inside the map
 // as map inside golang is inherently unordered
 // hence matching the values inside
 func TestHandleMountEventForExtractJSONKeyNestedFormat(t *testing.T) {
-=======
-func TestHandleMountEventForExtractJSONKeyNestedFormatError(t *testing.T) {
->>>>>>> 3d772230
 	cfg := &config.MountConfig{
 		Secrets: []*config.Secret{
 			{
 				ResourceName:   "projects/project/secrets/test/versions/latest",
-<<<<<<< HEAD
 				FileName:       "good1.txt",
-=======
-				FileName:       "good.txt",
->>>>>>> 3d772230
 				ExtractJSONKey: "devEnv",
 			},
 		},
@@ -791,7 +783,6 @@
 		},
 	}
 
-<<<<<<< HEAD
 	want := &v1alpha1.MountResponse{
 		ObjectVersion: []*v1alpha1.ObjectVersion{
 			{
@@ -808,49 +799,30 @@
 		},
 	}
 
-=======
->>>>>>> 3d772230
 	client := mock(t, &mockSecretServer{
 		accessFn: func(ctx context.Context, _ *secretmanagerpb.AccessSecretVersionRequest) (*secretmanagerpb.AccessSecretVersionResponse, error) {
 			return &secretmanagerpb.AccessSecretVersionResponse{
 				Name: "projects/project/secrets/test/versions/2",
 				Payload: &secretmanagerpb.SecretPayload{
-<<<<<<< HEAD
 					Data: []byte(`{"devEnv": {"user": "admin","password": "password@1234"}}`),
-=======
-					Data: []byte(`{"devEnv": {"user": "admin", "password": "password@1234"}}`),
->>>>>>> 3d772230
 				},
 			}, nil
 		},
 	})
 
 	regionalClients := make(map[string]*secretmanager.Client)
-<<<<<<< HEAD
-
-=======
->>>>>>> 3d772230
+
 	server := &Server{
 		SecretClient:          client,
 		RegionalSecretClients: regionalClients,
 		ServerClientOptions:   []option.ClientOption{},
 	}
-<<<<<<< HEAD
 
 	got, err := handleMountEvent(context.Background(), NewFakeCreds(), cfg, server)
 	if err != nil {
 		t.Errorf("handleMountEvent() got err = %v, want err = nil", err)
 	}
 	compareContents(t, want, got)
-=======
-	_, err := handleMountEvent(context.Background(), NewFakeCreds(), cfg, server)
-	if err == nil {
-		t.Errorf("expected invalid value type error, received error nil")
-	}
-	if !strings.Contains(err.Error(), "unsupported value type for key") {
-		t.Errorf("expected unsupported value type error, received %v", err)
-	}
->>>>>>> 3d772230
 }
 
 func TestHandleMountEventForRegionalSecretExtractJSONKey(t *testing.T) {
